/*
 *      netcam.c
 *
 *      Module for handling network cameras.
 *
 *      This code was inspired by the original netcam.c module
 *      written by Jeroen Vreeken and enhanced by several Motion
 *      project contributors, particularly Angel Carpintero and
 *      Christopher Price.
 *
 *      Copyright 2005, William M. Brack
 *      This software is distributed under the GNU Public license
 *      Version 2.  See also the file 'COPYING'.
 *
 *
 *      When a netcam has been configured, instead of using the routines
 *      within video.c (which handle a CCTV-type camera) the routines
 *      within this module are used.  There are only four entry points -
 *      one for "starting up" the camera (netcam_start), for "fetching a
 *      picture" from it (netcam_next), one for cleanup at the end of a
 *      run (netcam_cleanup), and a utility routine for receiving data
 *      from the camera (netcam_recv).
 *
 *      Two quite different types of netcams are handled.  The simplest
 *      one is the type which supplies a single JPEG frame each time it
 *      is accessed.  The other type is one which supplies an mjpeg
 *      stream of data.
 *
 *      For each of these cameras, the routine taking care of the netcam
 *      will start up a completely separate thread (which I call the "camera
 *      handler thread" within subsequent comments).  For a streaming camera,
 *      this handler will receive the mjpeg stream of data from the camera,
 *      and save the latest complete image when it begins to work on the next
 *      one.  For the non-streaming version, this handler will be "triggered"
 *      (signalled) whenever the main motion-loop asks for a new image, and
 *      will start to fetch the next image at that time.  For either type,
 *      the most recent image received from the camera will be returned to
 *      motion.
 */
#include "motion.h"

#include <netdb.h>
#include <netinet/in.h>
#include <regex.h>                    /* For parsing of the URL */
#include <sys/socket.h>

#include "netcam_ftp.h"
#include "netcam_rtsp.h"

#define CONNECT_TIMEOUT        10     /* Timeout on remote connection attempt */
#define READ_TIMEOUT            5     /* Default timeout on recv requests */
#define POLLING_TIMEOUT  READ_TIMEOUT /* File polling timeout [s] */
#define POLLING_TIME  500*1000*1000   /* File polling time quantum [ns] (500ms) */
#define MAX_HEADER_RETRIES      5     /* Max tries to find a header record */
#define MINVAL(x, y) ((x) < (y) ? (x) : (y))

tfile_context *file_new_context(void);
void file_free_context(tfile_context* ctxt);

/* These strings are used for the HTTP connection. */
static const char *connect_req;

static const char *connect_req_http10 = "GET %s HTTP/1.0\r\n"
                                        "Host: %s\r\n"
                                        "User-Agent: Motion-netcam/" VERSION "\r\n";

static const char *connect_req_http11 = "GET %s HTTP/1.1\r\n"
                                        "Host: %s\r\n"
                                        "User-Agent: Motion-netcam/" VERSION "\r\n";

static const char *connect_req_close = "Connection: close\r\n";

static const char *connect_req_keepalive = "Connection: Keep-Alive\r\n";

static const char *connect_auth_req = "Authorization: Basic %s\r\n";

/*
 * The following three routines (netcam_url_match, netcam_url_parse and
 * netcam_url_free are for 'parsing' (i.e. separating into the relevant
 * components) the URL provided by the user.  They make use of regular
 * expressions (which is outside the scope of this module, so detailed
 * comments are not provided).  netcam_url_parse is called from netcam_start,
 * and puts the "broken-up" components of the URL into the "url" element of
 * the netcam_context structure.
 *
 * Note that the routines are not "very clever", but they work sufficiently
 * well for the limited requirements of this module.  The expression:
 *   (http)://(((.*):(.*))@)?([^/:]|[-.a-z0-9]+)(:([0-9]+))?($|(/[^:]*))
 * requires
 *   1) a string which begins with 'http', followed by '://'
 *   2) optionally a '@' which is preceded by two strings
 *      (with 0 or more characters each) separated by a ':'
 *      [this is for an optional username:password]
 *   3) a string comprising alpha-numerics, '-' and '.' characters
 *      [this is for the hostname]
 *   4) optionally a ':' followed by one or more numeric characters
 *      [this is for an optional port number]
 *   5) finally, either an end of line or a series of segments,
 *      each of which begins with a '/', and contains anything
 *      except a ':'
 */

/**
 * netcam_url_match
 *
 *      Finds the matched part of a regular expression
 *
 * Parameters:
 *
 *      m          A structure containing the regular expression to be used
 *      input      The input string
 *
 * Returns:        The string which was matched
 *
 */
static char *netcam_url_match(regmatch_t m, const char *input)
{
    char *match = NULL;
    int len;

    if (m.rm_so != -1) {
        len = m.rm_eo - m.rm_so;

        if ((match = (char *) mymalloc(len + 1)) != NULL) {
            strncpy(match, input + m.rm_so, len);
            match[len] = '\0';
        }
    }

    return match;
}

/**
 * netcam_url_parse
 *
 *      parses a string containing a URL into it's components
 *
 * Parameters:
 *      parse_url          A structure which will receive the results
 *                         of the parsing
 *      text_url           The input string containing the URL
 *
 * Returns:                Nothing
 *
 */
static void netcam_url_parse(struct url_t *parse_url, const char *text_url)
{
    char *s;
    int i;

    const char *re = "(http|ftp|mjpg|rtsp)://(((.*):(.*))@)?"
                     "([^/:]|[-.a-z0-9]+)(:([0-9]+))?($|(/[^:]*))";
    regex_t pattbuf;
    regmatch_t matches[10];

    if (!strncmp(text_url, "file", 4)) 
        re = "(file)://(((.*):(.*))@)?"
             "([^/:]|[-.a-z0-9]*)(:([0-9]*))?($|(/[^:][/-_.a-z0-9]+))";

    MOTION_LOG(DBG, TYPE_NETCAM, NO_ERRNO, "%s: Entry netcam_url_parse data %s", 
               text_url);

    memset(parse_url, 0, sizeof(struct url_t));
    /*
     * regcomp compiles regular expressions into a form that is
     * suitable for regexec searches
     * regexec matches the URL string against the regular expression
     * and returns an array of pointers to strings matching each match
     * within (). The results that we need are finally placed in parse_url.
     */
    if (!regcomp(&pattbuf, re, REG_EXTENDED | REG_ICASE)) {
        if (regexec(&pattbuf, text_url, 10, matches, 0) != REG_NOMATCH) {
            for (i = 0; i < 10; i++) {
                if ((s = netcam_url_match(matches[i], text_url)) != NULL) {
                    MOTION_LOG(DBG, TYPE_NETCAM, NO_ERRNO, "%s: Parse case %d"
                               " data %s", i, s);
                    switch (i) {
                    case 1:
                        parse_url->service = s;
                        break;
                    case 3:
                        parse_url->userpass = s;
                        break;
                    case 6:
                        parse_url->host = s;
                        break;
                    case 8:
                        parse_url->port = atoi(s);
                        free(s);
                        break;
                    case 9:
                        parse_url->path = s;
                        break;
                        /* Other components ignored */
                    default:
                        free(s);
                        break;
                    }
                }
            }
        }
    }
    if ((!parse_url->port) && (parse_url->service)) {
        if (!strcmp(parse_url->service, "http"))
            parse_url->port = 80;
        else if (!strcmp(parse_url->service, "ftp"))
            parse_url->port = 21;
        else if (!strcmp(parse_url->service, "rtsp") && parse_url->port == 0)
            parse_url->port = 554;
    }

    regfree(&pattbuf);
}

/**
 * netcam_url_free
 *
 *      General cleanup of the URL structure, called from netcam_cleanup.
 *
 * Parameters:
 *
 *      parse_url       Structure containing the parsed data.
 *
 * Returns:             Nothing
 *
 */
void netcam_url_free(struct url_t *parse_url)
{
    if (parse_url->service) {
        free(parse_url->service);
        parse_url->service = NULL;
    }

    if (parse_url->userpass) {
        free(parse_url->userpass);
        parse_url->userpass = NULL;
    }

    if (parse_url->host) {
        free(parse_url->host);
        parse_url->host = NULL;
    }

    if (parse_url->path) {
        free(parse_url->path);
        parse_url->path = NULL;
    }
}

/**
 * check_quote
 *
 *      Checks a string to see if it's quoted, and if so removes the
 *      quotes.
 *
 * Parameters:
 *
 *      str             Pointer to a string.
 *
 * Returns:             Nothing, but updates the target if necessary.
 *
 */
static void check_quote(char *str)
{
    int len;
    char ch;

    ch = *str;

    if ((ch == '"') || (ch == '\'')) {
        len = strlen(str) - 1;
        if (str[len] == ch) {
            memmove(str, str+1, len-1);
            str[len-1] = 0;
        }
    }
}

/**
 * netcam_check_content_length
 *
 *     Analyse an HTTP-header line to see if it is a Content-length.
 *
 * Parameters:
 *
 *      header          Pointer to a string containing the header line.
 *
 * Returns:
 *      -1              Not a Content-length line.
 *      >=0             Value of Content-length field.
 *
 */
static long netcam_check_content_length(char *header)
{
    long length = -1;    /* Note this is a long, not an int. */

    if (!header_process(header, "Content-Length", header_extract_number, &length)) {
        /*
         * Some netcams deliver some bad-format data, but if
         * we were able to recognize the header section and the
         * number we might as well try to use it.
         */
        if (length > 0)
            MOTION_LOG(WRN, TYPE_NETCAM, NO_ERRNO, "%s: malformed token"
                       " Content-Length but value %ld", length);
    }

    MOTION_LOG(INF, TYPE_NETCAM, NO_ERRNO, "%s: Content-Length %ld", 
               length);

    return length;
}

/**
 * netcam_check_keepalive
 *
 *     Analyse an HTTP-header line to see if it is a Keep-Alive.
 *
 * Parameters:
 *
 *      header          Pointer to a string containing the header line.
 *
 * Returns:
 *      -1              Not a Keep-Alive line.
 *      1               Is a Keep-Alive line.
 *
 */
static int netcam_check_keepalive(char *header)
{
    char *content_type = NULL;

    if (!header_process(header, "Keep-Alive", http_process_type, &content_type))
        return -1;

    /* We do not detect the second field or other case mixes at present. */
    if (content_type) 
        free(content_type);

    return 1;
}

/**
 * netcam_check_close
 *
 *     Analyse an HTTP-header line to see if it is a Connection: close.
 *
 * Parameters:
 *
 *      header          Pointer to a string containing the header line.
 *
 * Returns:
 *      -1              Not a Connection: close.
 *      1               Is a Connection: close.
 *
 */
static int netcam_check_close(char *header)
{
    char *type = NULL;
    int ret = -1;

    if (!header_process(header, "Connection", http_process_type, &type))
        return -1;
    
    if (!strcmp(type, "close")) /* strcmp returns 0 for match. */
        ret = 1;
    
    if (type) 
        free(type);

    return ret;
}

/**
 * netcam_check_content_type
 *
 *     Analyse an HTTP-header line to see if it is a Content-type.
 *
 * Parameters:
 *
 *      header          Pointer to a string containing the header line.
 *
 * Returns:
 *      -1              Not a Content-type line
 *      0               Content-type not recognized
 *      1               image/jpeg
 *      2               multipart/x-mixed-replace or multipart/mixed
 *      3               application/octet-stream (used by WVC200 Linksys IP Camera)
 *
 */
static int netcam_check_content_type(char *header)
{
    char *content_type = NULL;
    int ret;

    if (!header_process(header, "Content-type", http_process_type, &content_type))
        return -1;

    MOTION_LOG(INF, TYPE_NETCAM, NO_ERRNO, "%s: Content-type %s", 
               content_type);

    if (!strcmp(content_type, "image/jpeg")) {
        ret = 1;
    } else if (!strcmp(content_type, "multipart/x-mixed-replace") ||
               !strcmp(content_type, "multipart/mixed")) {
        ret = 2;
    } else if (!strcmp(content_type, "application/octet-stream")) {
        ret = 3;
    } else {
        ret = 0;
    }

    if (content_type)
        free(content_type);

    return ret;
}


/**
 * netcam_read_next_header
 *
 *      Read the next header record from the camera.
 *
 * Parameters
 *
 *      netcam          pointer to a netcam_context.
 *
 * Returns:             0 for success, -1 if any error.
 *
 */
static int netcam_read_next_header(netcam_context_ptr netcam)
{
    int retval;
    char *header;

    /* Return if not connected */
    if (netcam->sock == -1) 
        return -1;
    /*
     * We are expecting a header which *must* contain a mime-type of
     * image/jpeg, and *might* contain a Content-Length.
     *
     * If this is a "streaming" camera, the header *must* be preceded
     * by a "boundary" string.
     *
     */
    netcam->caps.content_length = 0;

    /*
     * If this is a "streaming" camera, the stream header must be
     * preceded by a "boundary" string.
     */
    if (netcam->caps.streaming == NCS_MULTIPART) {
        while (1) {
            retval = header_get(netcam, &header, HG_NONE);

            if (retval != HG_OK) {
                /* Header reported as not-OK, check to see if it's null. */
                if (strlen(header) == 0) {
                    MOTION_LOG(WRN, TYPE_NETCAM, NO_ERRNO, "%s: Error reading image header, " 
                               "streaming mode (1). Null header.");
                } else {
                    /* Header is not null. Output it in case it's a new camera with unknown headers. */
                    MOTION_LOG(WRN, TYPE_NETCAM, NO_ERRNO, "%s: Error reading image header, "
                               "streaming mode (1). Unknown header '%s'", 
                               header);
                 }

                free(header);
                return -1;
            }

            retval = (strstr(header, netcam->boundary) == NULL);
            free(header);

            if (!retval)
                break;
        }
    }

    while (1) {
        retval = header_get(netcam, &header, HG_NONE);

        if (retval != HG_OK) {
            MOTION_LOG(ERR, TYPE_NETCAM, NO_ERRNO, "%s: Error reading image header (2)"); 
            free(header);
            return -1;
        }

        if (*header == 0)
            break;

        if ((retval = netcam_check_content_type(header)) >= 0) {
            if (retval != 1) {
                MOTION_LOG(ERR, TYPE_NETCAM, NO_ERRNO, "%s: Header not JPEG");
                free(header);
                return -1;
            }
        }

        if ((retval = (int) netcam_check_content_length(header)) >= 0) {
            if (retval > 0) {
                netcam->caps.content_length = 1;       /* Set flag */
                netcam->receiving->content_length = retval;
            } else {
                netcam->receiving->content_length = 0;
                MOTION_LOG(ERR, TYPE_NETCAM, NO_ERRNO, "%s: Content-Length 0"); 
                free(header);
                return -1;
            }    
        }    

        free(header);
    }

    MOTION_LOG(INF, TYPE_NETCAM, NO_ERRNO, "%s: Found image header record"); 

    free(header);
    return 0;
}

/**
 * netcam_read_first_header
 *
 * This routine attempts to read a header record from the netcam.  If
 * successful, it analyses the header to determine whether the camera is
 * a "streaming" type.  If it is, the routine looks for the Boundary-string;
 * if found, it positions just past the string so that the image header can
 * be read.  It then reads the image header and continues processing that
 * header as well.
 *
 * If the camera does not appear to be a streaming type, it is assumed that the
 * header just read was the image header.  It is processed to determine whether
 * a Content-length is present.
 *
 * After this processing, the routine returns to the caller.
 *
 * Parameters:
 *      netcam            Pointer to the netcam_context structure.
 *
 * Returns:               Content-type code if successful, -1 if not
 *                                                         -2 if Content-length = 0
 */
static int netcam_read_first_header(netcam_context_ptr netcam)
{
    int retval = -3;      /* "Unknown err" */
    int ret;
    int firstflag = 1;
    int aliveflag = 0;    /* If we have seen a Keep-Alive header from cam. */
    int closeflag = 0;    /* If we have seen a Connection: close header from cam. */
    char *header;
    char *boundary;

    /* Send the initial command to the camera. */
    if (send(netcam->sock, netcam->connect_request,
             strlen(netcam->connect_request), 0) < 0) {
        MOTION_LOG(ERR, TYPE_NETCAM, SHOW_ERRNO, "%s: Error sending"
                   " 'connect' request");
        return -1;
    }

    /*
     * We expect to get back an HTTP header from the camera.
     * Successive calls to header_get will return each line
     * of the header received.  We will continue reading until
     * a blank line is received.
     *
     * As we process the header, we are looking for either of
     * header lines Content-type or Content-length.  Content-type
     * is used to determine whether the camera is "streaming" or
     * "non-streaming", and Content-length will be used to determine
     * whether future reads of images will be controlled by the
     * length specified before the image, or by a boundary string.
     *
     * The Content-length will only be present "just before" an
     * image is sent (if it is present at all).  That means that, if
     * this is a "streaming" camera, it will not be present in the
     * "first header", but will occur later (after a boundary-string).
     * For a non-streaming camera, however, there is no boundary-string,
     * and the first header is, in fact, the only header.  In this case,
     * there may be a Content-length.
     *
     */
    while (1) {     /* 'Do forever' */
        ret = header_get(netcam, &header, HG_NONE);

        MOTION_LOG(INF, TYPE_NETCAM, NO_ERRNO, "%s: Received first header ('%s')", 
                   header);

        if (ret != HG_OK) {
            MOTION_LOG(WRN, TYPE_NETCAM, NO_ERRNO, "%s: Error reading first header (%s)", 
                       header);
            free(header);
            return -1;
        }

        if (firstflag) {
            if ((ret = http_result_code(header)) != 200) {
                MOTION_LOG(INF, TYPE_NETCAM, NO_ERRNO, "%s: HTTP Result code %d",
                           ret);

                free(header);
                if (netcam->connect_keepalive) {
                    /* 
                     * Cannot unset netcam->cnt->conf.netcam_keepalive as it is assigned const 
                     * But we do unset the netcam keepalive flag which was set in netcam_start 
                     * This message is logged as Information as it would be useful to know
                     * if your netcam often returns bad HTTP result codes. 
                     */
                    netcam->connect_keepalive = FALSE;
                    free((void *)netcam->cnt->conf.netcam_keepalive);
                    netcam->cnt->conf.netcam_keepalive = strdup("off"); 
                    MOTION_LOG(NTC, TYPE_NETCAM, NO_ERRNO, "%s: Removed netcam Keep-Alive flag"
                               "due to apparent closed HTTP connection.");
                }
                return ret;
            }
            firstflag = 0;
            free(header);
            continue;
        }

        if (*header == 0)   /* Blank line received */
            break;

        /* Check if this line is the content type. */
        if ((ret = netcam_check_content_type(header)) >= 0) {
            retval = ret;
            /*
             * We are expecting to find one of three types:
             * 'multipart/x-mixed-replace', 'multipart/mixed'
             * or 'image/jpeg'.  The first two will be received
             * from a streaming camera, and the third from a
             * camera which provides a single frame only.
             */
            switch (ret) {
            case 1:         /* Not streaming */
                if (netcam->connect_keepalive) 
                    MOTION_LOG(NTC, TYPE_NETCAM, NO_ERRNO, "%s: Non-streaming camera " 
                               "(keep-alive set)");
                else
                    MOTION_LOG(NTC, TYPE_NETCAM, NO_ERRNO, "%s: Non-streaming camera " 
                               "(keep-alive not set)");

                netcam->caps.streaming = NCS_UNSUPPORTED;
                break;

            case 2:         /* Streaming */
                MOTION_LOG(INF, TYPE_NETCAM, NO_ERRNO, "%s: Streaming camera"); 

                netcam->caps.streaming = NCS_MULTIPART;

                if ((boundary = strstr(header, "boundary="))) {
                    /* On error recovery this may already be set. */
                    if (netcam->boundary)
                        free(netcam->boundary);

                    netcam->boundary = mystrdup(boundary + 9);
                    /*
                     * HTTP protocol apparently permits the boundary string
                     * to be quoted (the Lumenera does this, which caused
                     * trouble) so we need to get rid of any surrounding
                     * quotes.
                     */
                     check_quote(netcam->boundary);
                     netcam->boundary_length = strlen(netcam->boundary);

                     MOTION_LOG(INF, TYPE_NETCAM, NO_ERRNO, "%s: Boundary string [%s]",
                                netcam->boundary);
                }
                break;
            case 3:  /* MJPG-Block style streaming. */
                MOTION_LOG(NTC, TYPE_NETCAM, NO_ERRNO, "%s: Streaming camera probably using MJPG-blocks,"
                           " consider using mjpg:// netcam_url.");
                break;

            default:
                /* Error */
                MOTION_LOG(ERR, TYPE_NETCAM, NO_ERRNO, "%s: Unrecognized content type");
                free(header);
                return -1;
                
            }
        } else if ((ret = (int) netcam_check_content_length(header)) >= 0) {
            MOTION_LOG(NTC, TYPE_NETCAM, NO_ERRNO, "%s: Content-length present");

            if (ret > 0) {
                netcam->caps.content_length = 1;     /* Set flag */
                netcam->receiving->content_length = ret;
            } else { 
                netcam->receiving->content_length = 0;
                MOTION_LOG(ERR, TYPE_NETCAM, NO_ERRNO, "%s: Content-length 0");
                retval = -2;
            }
        } else if (netcam_check_keepalive(header) == TRUE) {
            /* Note that we have received a Keep-Alive header, and thus the socket can be left open. */
            aliveflag = TRUE;
            netcam->keepalive_thisconn = TRUE;
            /* 
             * This flag will not be set when a Streaming cam is in use, but that 
             * does not matter as the test below looks at Streaming state also.   
             */
        } else if (netcam_check_close(header) == TRUE) {
            /* Note that we have received a Connection: close header. */
            closeflag = TRUE;
            /* 
             * This flag is acted upon below. 
             * Changed criterion and moved up from below to catch headers that cause returns. 
             */
             MOTION_LOG(NTC, TYPE_NETCAM, NO_ERRNO, "%s: Found Conn: close header ('%s')", 
                        header);
        }
        free(header);
    }
    free(header);

    if (netcam->caps.streaming == NCS_UNSUPPORTED && netcam->connect_keepalive) {
        
        /* If we are a non-streaming (ie. Jpeg) netcam and keepalive is configured. */

        if (aliveflag) {
            if (closeflag) {
                netcam->warning_count++;
                if (netcam->warning_count > 3) {
                    netcam->warning_count = 0;
                    MOTION_LOG(INF, TYPE_NETCAM, NO_ERRNO, "%s: Both 'Connection: Keep-Alive' and "
                               "'Connection: close' header received. Motion removes keepalive.");
                    netcam->connect_keepalive = FALSE;
                    free((void *)netcam->cnt->conf.netcam_keepalive);
                    netcam->cnt->conf.netcam_keepalive = strdup("off");
                } else {
                   /*
                    * If not a streaming cam, and keepalive is set, and the flag shows we 
                    * did not see a Keep-Alive field returned from netcam and a Close field.
                    * Not quite sure what the correct course of action is here. In for testing.
                    */ 
                    MOTION_LOG(INF, TYPE_NETCAM, NO_ERRNO, "%s: Both 'Connection: Keep-Alive' and "
                               "'Connection: close' header received. Motion continues unchanged.");
                }
            } else {
               /* 
                * aliveflag && !closeflag 
                *
                * If not a streaming cam, and keepalive is set, and the flag shows we 
                * just got a Keep-Alive field returned from netcam and no Close field.
                * No action, as this is the normal case. In debug we print a notification.
                */
        
                MOTION_LOG(INF, TYPE_NETCAM, NO_ERRNO, "%s: Received a Keep-Alive field in this"
                           "set of headers.");
            }
        } else { /* !aliveflag */
            if (!closeflag) {
                netcam->warning_count++;

                if (netcam->warning_count > 3) {
                    netcam->warning_count = 0;
                    MOTION_LOG(INF, TYPE_NETCAM, NO_ERRNO, "%s: No 'Connection: Keep-Alive' nor 'Connection: close'"
                               " header received.\n Motion removes keepalive.");
                    netcam->connect_keepalive = FALSE;
                    free((void *)netcam->cnt->conf.netcam_keepalive);
                    netcam->cnt->conf.netcam_keepalive = strdup("off");
                } else {
                   /*
                    * If not a streaming cam, and keepalive is set, and the flag shows we 
                    * did not see a Keep-Alive field returned from netcam nor a Close field.
                    * Not quite sure what the correct course of action is here. In for testing.
                    */                                                                                                     
                    MOTION_LOG(INF, TYPE_NETCAM, NO_ERRNO, "%s: No 'Connection: Keep-Alive' nor 'Connection: close'"
                               " header received.\n Motion continues unchanged.");
                }
            } else {  
                /* 
                 * !aliveflag & closeflag 
                 * If not a streaming cam, and keepalive is set, and the flag shows we 
                 * received a 'Connection: close' field returned from netcam. It is not likely
                 * we will get a Keep-Alive and Close header together - this is picked up by
                 * the test code above.
                 * If we receive a Close header, then we want to cease keep-alive for this cam.
                 * This situation will occur in 2 situations:
                 *    (a) in HTTP 1.1 when the client wants to stop the keep-alive
                 *          (and in this case it would be correct to close connection and then
                 *          make a new one, with keep-alive set again).
                 *    (b) in HTTP 1.0 with keepalive, when the client does not support it.
                 *          In this case we should not attempt to re-start Keep-Alive.
                 * Due to that, we accept a Connection: close header in HTTP 1.0 & 1.1 modes
                 *
                 * To tell between the sitation where a camera has been in Keep-Alive mode and
                 * is now finishing (and will want to be re-started in Keep-Alive) and the other
                 * case when a cam does not support it, we have a flag which says if the netcam
                 * has returned a Keep-Alive flag during this connection. If that's set, we
                 * set ourselves up to re-connect with Keep-Alive after the socket is closed.
                 * If it's not set, then we will not try again to use Keep-Alive.
                 */
                if (!netcam->keepalive_thisconn) {
                    netcam->connect_keepalive = FALSE;    /* No further attempts at keep-alive */
                    free((void *)netcam->cnt->conf.netcam_keepalive);
                    netcam->cnt->conf.netcam_keepalive = strdup("off");
                    MOTION_LOG(INF, TYPE_NETCAM, NO_ERRNO, "%s: Removed netcam Keep-Alive flag because"
                               " 'Connection: close' header received.\n Netcam does not support " 
                               "Keep-Alive. Motion continues in non-Keep-Alive.");
                } else {
                    netcam->keepalive_timeup = TRUE;    /* We will close and re-open keep-alive */
                    MOTION_LOG(INF, TYPE_NETCAM, NO_ERRNO, "Keep-Alive has reached end of valid period.\n" 
                               "Motion will close netcam, then resume Keep-Alive with a new socket.");
                }
            }
        }
    }

    return retval;
}

/**
 * netcam_disconnect
 *
 *      Disconnect from the network camera.
 *
 * Parameters:
 *
 *      netcam  pointer to netcam context
 *
 * Returns:     Nothing
 *
 */
static void netcam_disconnect(netcam_context_ptr netcam)
{
    if (netcam->sock > 0) {
        if (close(netcam->sock) < 0)
            MOTION_LOG(ERR, TYPE_NETCAM, SHOW_ERRNO, "%s: netcam_disconnect");

        netcam->sock = -1;
    }
}

/**
 * netcam_connect
 *
 *      Attempt to open the network camera as a stream device.
 *      Keep-alive is supported, ie. if netcam->connect_keepalive is TRUE, we
 *      re-use netcam->sock unless it has value -1, meaning it is invalid.
 *
 * Parameters:
 *
 *      netcam    pointer to netcam_context structure
 *      err_flag  flag to suppress error printout (1 => suppress)
 *                Note that errors which indicate something other than
 *                a network connection problem are not suppressed.
 *
 * Returns:     0 for success, -1 for error
 *
 */
static int netcam_connect(netcam_context_ptr netcam, int err_flag)
{
    struct sockaddr_in server;      /* For connect */
    struct addrinfo *res;           /* For getaddrinfo */
    int ret;
    int saveflags;
    int back_err;
    int optval;
    socklen_t optlen = sizeof(optval);
    socklen_t len;
    fd_set fd_w;
    struct timeval selecttime;

    /* Assure any previous connection has been closed - IF we are not in keepalive. */
    if (!netcam->connect_keepalive) {
        MOTION_LOG(INF, TYPE_NETCAM, NO_ERRNO, "%s: disconnecting netcam " 
                   "since keep-alive not set.");

        netcam_disconnect(netcam);

        /* Create a new socket. */
        if ((netcam->sock = socket(PF_INET, SOCK_STREAM, 0)) < 0) {
            MOTION_LOG(WRN, TYPE_NETCAM, SHOW_ERRNO, "%s:  with no keepalive, attempt "
                       "to create socket failed.");
            return -1;
        }

        MOTION_LOG(INF, TYPE_NETCAM, NO_ERRNO, "%s: with no keepalive, "
                   "new socket created fd %d", netcam->sock);

    } else if (netcam->sock == -1) {   /* We are in keepalive mode, check for invalid socket. */
        /* Must be first time, or closed, create a new socket. */
        if ((netcam->sock = socket(PF_INET, SOCK_STREAM, 0)) < 0) {
            MOTION_LOG(WRN, TYPE_NETCAM, SHOW_ERRNO, "%s: with keepalive set, invalid socket." 
                       "This could be the first time. Creating a new one failed.");
            return -1;
        }

        MOTION_LOG(INF, TYPE_NETCAM, NO_ERRNO, "%s: with keepalive set, invalid socket."
                   "This could be first time, created a new one with fd %d", 
                    netcam->sock);

        /* Record that this connection has not yet received a Keep-Alive header. */
        netcam->keepalive_thisconn = FALSE;

        /* Check the socket status for the keepalive option. */
        if (getsockopt(netcam->sock, SOL_SOCKET, SO_KEEPALIVE, &optval, &optlen) < 0) {
            MOTION_LOG(ERR, TYPE_NETCAM, SHOW_ERRNO, "%s: getsockopt()");
            return -1;
        }

        MOTION_LOG(INF, TYPE_NETCAM, NO_ERRNO, "%s: SO_KEEPALIVE is %s", 
                   optval ? "ON":"OFF");

        /* Set the option active. */
        optval = 1;
        optlen = sizeof(optval);

        if (setsockopt(netcam->sock, SOL_SOCKET, SO_KEEPALIVE, &optval, optlen) < 0) {
            MOTION_LOG(ERR, TYPE_NETCAM, SHOW_ERRNO, "%s: setsockopt()");
            return -1;
        }

        MOTION_LOG(INF, TYPE_NETCAM, NO_ERRNO, "%s: SO_KEEPALIVE set on socket.");
    } 
    
    MOTION_LOG(INF, TYPE_NETCAM, NO_ERRNO, "%s: re-using socket %d since keepalive is set.", 
               netcam->sock);

    /* Lookup the hostname given in the netcam URL. */
    if ((ret = getaddrinfo(netcam->connect_host, NULL, NULL, &res)) != 0) {
        if (!err_flag)
            MOTION_LOG(ERR, TYPE_NETCAM, NO_ERRNO, "%s: getaddrinfo() failed (%s): %s",
                       netcam->connect_host, gai_strerror(ret));

        MOTION_LOG(INF, TYPE_NETCAM, NO_ERRNO, "%s: disconnecting netcam (1)");

        netcam_disconnect(netcam);
        return -1;
    }

    /*
     * Fill the hostname details into the 'server' structure and
     * attempt to connect to the remote server.
     */
    memset(&server, 0, sizeof(server));
    memcpy(&server, res->ai_addr, sizeof(server));
    freeaddrinfo(res);

    server.sin_family = AF_INET;
    server.sin_port = htons(netcam->connect_port);

    /*
     * We set the socket non-blocking and then use a 'select'
     * system call to control the timeout.
     */

    if ((saveflags = fcntl(netcam->sock, F_GETFL, 0)) < 0) {
        MOTION_LOG(ERR, TYPE_NETCAM, SHOW_ERRNO, "%s: fcntl(1) on socket");
        netcam_disconnect(netcam);
        return -1;
    }

    /* Set the socket non-blocking. */
    if (fcntl(netcam->sock, F_SETFL, saveflags | O_NONBLOCK) < 0) {
        MOTION_LOG(ERR, TYPE_NETCAM, SHOW_ERRNO, "%s: fcntl(2) on socket");
        netcam_disconnect(netcam);
        return -1;
    }

    /* Now the connect call will return immediately. */
    ret = connect(netcam->sock, (struct sockaddr *) &server,
                  sizeof(server));
    back_err = errno;           /* Save the errno from connect */

    /* If the connect failed with anything except EINPROGRESS, error. */
    if ((ret < 0) && (back_err != EINPROGRESS)) {
        if (!err_flag)
            MOTION_LOG(ERR, TYPE_NETCAM, SHOW_ERRNO, "%s: connect() failed (%d)", 
                       back_err);

        MOTION_LOG(INF, TYPE_NETCAM, NO_ERRNO, "%s: disconnecting netcam (4)");

        netcam_disconnect(netcam);
        return -1;
    }

    /* Now we do a 'select' with timeout to wait for the connect. */
    FD_ZERO(&fd_w);
    FD_SET(netcam->sock, &fd_w);
    selecttime.tv_sec = CONNECT_TIMEOUT;
    selecttime.tv_usec = 0;
    ret = select(FD_SETSIZE, NULL, &fd_w, NULL, &selecttime);

    if (ret == 0) {            /* 0 means timeout. */
        if (!err_flag)
            MOTION_LOG(ERR, TYPE_NETCAM, NO_ERRNO, "%s: timeout on connect()");
        
        MOTION_LOG(INF, TYPE_NETCAM, NO_ERRNO, "%s: disconnecting netcam (2)");
        
        netcam_disconnect(netcam);
        return -1;
    }

    /*
     * A +ve value returned from the select (actually, it must be a
     * '1' showing 1 fd's changed) shows the select has completed.
     * Now we must check the return code from the select.
     */
    len = sizeof(ret);

    if (getsockopt(netcam->sock, SOL_SOCKET, SO_ERROR, &ret, &len) < 0) {
        MOTION_LOG(ERR, TYPE_NETCAM, NO_ERRNO, "%s: getsockopt after connect");
        netcam_disconnect(netcam);
        return -1;
    }

    /* If the return code is anything except 0, error on connect. */
    if (ret) {
        if (!err_flag)
            MOTION_LOG(ERR, TYPE_NETCAM, SHOW_ERRNO, "%s: connect returned error");

        MOTION_LOG(INF, TYPE_NETCAM, NO_ERRNO, "%s: disconnecting netcam (3)");

        netcam_disconnect(netcam);
        return -1;
    }

    /* The socket info is stored in the rbuf structure of our context. */
    rbuf_initialize(netcam);

    return 0;   /* Success */
}


/**
 * netcam_check_buffsize
 *
 * This routine checks whether there is enough room in a buffer to copy
 * some additional data.  If there is not enough room, it will re-allocate
 * the buffer and adjust it's size.
 *
 * Parameters:
 *      buff            Pointer to a netcam_image_buffer structure.
 *      numbytes        The number of bytes to be copied.
 *
 * Returns:             Nothing
 */
static void netcam_check_buffsize(netcam_buff_ptr buff, size_t numbytes)
{
    int min_size_to_alloc;
    int real_alloc;
    int new_size;

    if ((buff->size - buff->used) >= numbytes)
        return;

    min_size_to_alloc = numbytes - (buff->size - buff->used);
    real_alloc = ((min_size_to_alloc / NETCAM_BUFFSIZE) * NETCAM_BUFFSIZE);

    if ((min_size_to_alloc - real_alloc) > 0)
        real_alloc += NETCAM_BUFFSIZE;

    new_size = buff->size + real_alloc;
    
    MOTION_LOG(DBG, TYPE_NETCAM, NO_ERRNO, "%s: expanding buffer from [%d/%d] to [%d/%d] bytes.",
               (int) buff->used, (int) buff->size,
               (int) buff->used, new_size);

    buff->ptr = myrealloc(buff->ptr, new_size,
                          "netcam_check_buf_size");
    buff->size = new_size;
}

/**
 * netcam_read_html_jpeg
 *
 * This routine reads a jpeg image from the netcam.  When it is called,
 * the stream is already positioned just after the image header.
 *
 * This routine is called under the four variations of two different
 * conditions:
 *     1) Streaming or non-streaming camera
 *           Note: Keep-Alive is supported for non-streaming cameras,
 *           if enabled in the netcam's config structure.
 *     2) Header does or does not include Content-Length
 * Additionally, if it is a streaming camera, there must always be a
 * boundary-string.
 *
 * The routine will (attempt to) read the JPEG image.  If a Content-Length
 * is present, it will be used (this will result in more efficient code, and
 * also code which should be better at detecting and recovering from possible
 * error conditions).
 *
 * If a boundary-string is present (and, if the camera is streaming, this
 * *must* be the case), the routine will assure that it is recognized and
 * acted upon.
 *
 * Our algorithm for this will be as follows:
 *     1) If a Content-Length is present, set the variable "remaining"
 *        to be equal to that value, else set it to a "very large"
 *        number.
 *        WARNING !!! Content-Length *must* to be greater than 0, even more
 *        a jpeg image cannot be less than 300 bytes or so.
 *     2) While there is more data available from the camera:
 *        a) If there is a "boundary string" specified (from the initial
 *           header):
 *           i)   If the amount of data in the input buffer is less than
 *                the length of the boundary string, get more data into
 *                the input buffer (error if failure).
 *           ii)  If the boundary string is found, check how many
 *                characters remain in the input buffer before the start
 *                of the boundary string.  If that is less than the
 *                variable "remaining", reset "remaining" to be equal
 *                to that number.
 *        b) Try to copy up to "remaining" characters from the input
 *           buffer into our destination buffer.
 *        c) If there are no more characters available from the camera,
 *           exit this loop, else subtract the number of characters
 *           actually copied from the variable "remaining".
 *     3) If Content-Length was present, and "remaining" is not equal
 *        to zero, generate a warning message for logging.
 *
 *
 * Parameters:
 *      netcam          Pointer to netcam context
 *
 *
 * Returns:             0 for success, -1 for error
 *
 */
static int netcam_read_html_jpeg(netcam_context_ptr netcam)
{
    netcam_buff_ptr buffer;
    size_t remaining;       /* # characters to read */
    size_t maxflush;        /* # chars before boundary */
    size_t rem, rlen, ix;   /* Working vars */
    int retval;
    char *ptr, *bptr, *rptr;
    netcam_buff *xchg;
    struct timeval curtime;
    /*
     * Initialisation - set our local pointers to the context
     * information.
     */
    buffer = netcam->receiving;
    /* Assure the target buffer is empty. */
    buffer->used = 0;
    /* Prepare for read loop. */
    if (buffer->content_length != 0)
        remaining = buffer->content_length;
    else
        remaining = 999999;

    /* Now read in the data. */
    while (remaining) {
        /* Assure data in input buffer. */
        if (netcam->response->buffer_left <= 0) {
            retval = rbuf_read_bufferful(netcam);

            if (retval <= 0)
                break;

            netcam->response->buffer_left = retval;
            netcam->response->buffer_pos = netcam->response->buffer;
        }

        /* If a boundary string is present, take it into account. */
        bptr = netcam->boundary;

        if (bptr) {
            rptr = netcam->response->buffer_pos;
            rlen = netcam->response->buffer_left;

            /* Loop through buffer looking for start of boundary. */
            while (1) {
                /*
                 * Logic gets a little complicated here.  The
                 * problem is that we are reading in input
                 * data in packets, and there is a (small)
                 * chance that the boundary string could be
                 * split across successive packets.
                 * First a quick check if the string *might*
                 * be in the current buffer.
                 */
                if (rlen > remaining)
                    rlen = remaining;

                if (remaining < netcam->boundary_length)
                    break;

                if ((ptr = memchr(rptr, *bptr, rlen)) == NULL)
                    /* Boundary not here (normal path) */
                    break;
                /*
                 * At least the first char was found in the
                 * buffer - check for the rest.
                 */
                rem = rlen - (ptr - rptr);
                for (ix = 1; (ix < rem) && (ix < netcam->boundary_length); ix++) {
                    if (ptr[ix] != bptr[ix])
                        break;
                }

                if ((ix != netcam->boundary_length) && (ix != rem)) {
                    /*
                     * Not pointing at a boundary string -
                     * step along input.
                     */
                    ix = ptr - rptr + 1;
                    rptr += ix;
                    rlen -= ix;

                    if (rlen <= 0)
                        /* boundary not in buffer - go copy out */
                        break;
                    /*
                     * Not yet decided - continue
                     * through input.
                     */
                    continue;
                }
                /*
                 * If we finish the 'for' with
                 * ix == boundary_length, that means we found
                 * the string, and should copy any data which
                 * precedes it into the target buffer, then
                 * exit the main loop.
                 */
                if (ix == netcam->boundary_length) {
                    if ((ptr - netcam->response->buffer) < (int) remaining)
                        remaining = ptr - netcam->response->buffer;

                    /* Go copy everything up to boundary. */
                    break;
                }

                /*
                 * If not, and ix == rem, that means we reached
                 * the end of the input buffer in the middle of
                 * our check, which is the (somewhat messy)
                 * problem mentioned above.
                 *
                 * Assure there is data before potential
                 * boundary string.
                 */
                if (ptr != netcam->response->buffer) {
                    /*
                     * We have a boundary string crossing
                     * packets :-(. We will copy all the
                     * data up to the beginning of the
                     * potential boundary, then re-position
                     * the (partial) string to the
                     * beginning and get some more input
                     * data.  First we flush the input
                     * buffer up to the beginning of the
                     * (potential) boundary string.
                     */
                    ix = ptr - netcam->response->buffer_pos;
                    netcam_check_buffsize(buffer, ix);
                    retval = rbuf_flush(netcam, buffer->ptr + buffer->used, ix);
                    buffer->used += retval;
                    remaining -= retval;

                    /*
                     * Now move the boundary fragment to
                     * the head of the input buffer.
                     * This is really a "hack" - ideally,
                     * we should have a function within the
                     * module netcam_wget.c to do this job!
                     */

                    MOTION_LOG(NTC, TYPE_NETCAM, NO_ERRNO,
                               "%s: Potential split boundary - "
                               "%d chars flushed, %d "
                               "re-positioned", ix,
                               (int) netcam->response->buffer_left);

                    memmove(netcam->response->buffer, ptr,
                            netcam->response->buffer_left);
                }   /* End of boundary split over buffer. */

                retval = netcam_recv(netcam, netcam->response->buffer +
                                     netcam->response->buffer_left,
                                     sizeof(netcam->response->buffer) -
                                     netcam->response->buffer_left);

                if (retval <= 0) { /* This is a fatal error. */
                    MOTION_LOG(ERR, TYPE_NETCAM, SHOW_ERRNO, "%s: recv() fail after boundary string");
                    return -1;
                }

                /* Reset the input buffer pointers. */
                netcam->response->buffer_left = retval + netcam->response->buffer_left;
                netcam->response->buffer_pos = netcam->response->buffer;

                /* This will cause a 'continue' of the main loop. */
                bptr = NULL;

                /* Return to do the boundary compare from the start. */
                break;
            }             /* End of while(1) input buffer search. */

            /* !bptr shows we're processing split boundary. */
            if (!bptr)
                continue;
        }   /* end of if (bptr) */

        /* boundary string not present, so just write out as much data as possible. */
        if (remaining) {
            maxflush = MINVAL(netcam->response->buffer_left, remaining);
            netcam_check_buffsize(buffer, maxflush);
            retval = rbuf_flush(netcam, buffer->ptr + buffer->used, maxflush);
            buffer->used += retval;
            remaining -= retval;
        }
    }

    /*
     * Read is complete - set the current 'receiving' buffer atomically
     * as 'latest', and make the buffer previously in 'latest' become
     * the new 'receiving'.
     */
    if (gettimeofday(&curtime, NULL) < 0) 
        MOTION_LOG(WRN, TYPE_NETCAM, SHOW_ERRNO, "%s: gettimeofday");
    
    netcam->receiving->image_time = curtime;

    /*
     * Calculate our "running average" time for this netcam's
     * frame transmissions (except for the first time).
     * Note that the average frame time is held in microseconds.
     */
    if (netcam->last_image.tv_sec) {
        netcam->av_frame_time = (9.0 * netcam->av_frame_time +
                                 1000000.0 * (curtime.tv_sec - netcam->last_image.tv_sec) +
                                 (curtime.tv_usec- netcam->last_image.tv_usec)) / 10.0;

        MOTION_LOG(DBG, TYPE_NETCAM, NO_ERRNO, "%s: Calculated frame time %f", 
                   netcam->av_frame_time);
    }
    netcam->last_image = curtime;

    pthread_mutex_lock(&netcam->mutex);

    xchg = netcam->latest;
    netcam->latest = netcam->receiving;
    netcam->receiving = xchg;
    netcam->imgcnt++;
    /*
     * We have a new frame ready.  We send a signal so that
     * any thread (e.g. the motion main loop) waiting for the
     * next frame to become available may proceed.
     */
    pthread_cond_signal(&netcam->pic_ready);

    pthread_mutex_unlock(&netcam->mutex);

    if (netcam->caps.streaming == NCS_UNSUPPORTED) {
        if (!netcam->connect_keepalive) {
            MOTION_LOG(NTC, TYPE_NETCAM, NO_ERRNO, "%s: disconnecting "
                       "netcam since keep-alive not set.");

            netcam_disconnect(netcam);
        } 
        MOTION_LOG(NTC, TYPE_NETCAM, NO_ERRNO, "%s: leaving netcam connected.");
    }

    return 0;
}

/**
 * netcam_http_request
 *
 * This routine initiates a connection on the specified netcam,
 * for which every parameter has already been set (url, etc).
 * It uses the HTTP protocol, which is what many IP cameras use.
 * If this function succeeds, the HTTP response along with the
 * headers are already processed, and you can start reading contents
 * from here.
 *
 * Parameters:
 *      netcam          Pointer to a netcam_context structure
 *
 * Returns:             0 on success, -1 if an error occurs.
 */
static int netcam_http_request(netcam_context_ptr netcam)
{
    int ix;

    /*
     * Our basic initialisation has been completed.  Now we will attempt
     * to connect with the camera so that we can then get a "header"
     * in order to find out what kind of camera we are dealing with,
     * as well as what are the picture dimensions.  Note that for
     * this initial connection, any failure will cause an error
     * return from netcam_start (unlike later possible attempts at
     * re-connecting, if the network connection is later interrupted).
     */
    for (ix = 0; ix < MAX_HEADER_RETRIES; ix++) {
        /*
         * netcam_connect does an automatic netcam_close, so it's
         * safe to include it as part of this loop
         * (Not always true now Keep-Alive is implemented).
         */
        MOTION_LOG(INF, TYPE_NETCAM, NO_ERRNO, "%s: about to try to connect, time #%d", 
                   ix);
        
        if (netcam_connect(netcam, 0) != 0) {
            MOTION_LOG(ERR, TYPE_NETCAM, NO_ERRNO, "Failed to open camera - check your config "
                       "and that netcamera is online");

            /* Fatal error on startup */
            ix = MAX_HEADER_RETRIES;
            break;;
        }

        if (netcam_read_first_header(netcam) >= 0)
            break;

        MOTION_LOG(ERR, TYPE_NETCAM, NO_ERRNO, "%s: Error reading first header - re-trying");
    }

    if (ix == MAX_HEADER_RETRIES) {
        MOTION_LOG(ERR, TYPE_NETCAM, NO_ERRNO, "%s: Failed to read first camera header "
                   "- giving up for now");
        return -1;
    }

    return 0;
}

/**
 * netcam_mjpg_buffer_refill
 *
 * This routing reads content from the MJPG-camera until the response
 * buffer of the specified netcam_context is full. If the connection is
 * lost during this operation, it tries to re-connect.
 *
 * Parameters:
 *      netcam          Pointer to a netcam_context structure
 *
 * Returns:             The number of read bytes,
 *                      or -1 if an fatal connection error occurs.
 */
static int netcam_mjpg_buffer_refill(netcam_context_ptr netcam)
{
    int retval;

    if (netcam->response->buffer_left > 0)
        return netcam->response->buffer_left;

    while (1) {
        retval = rbuf_read_bufferful(netcam);
        if (retval <= 0) { /* If we got 0, we timeoutted. */
            MOTION_LOG(ALR, TYPE_NETCAM, NO_ERRNO, "%s: Read error,"
                       " trying to reconnect..");
            /* We may have lost the connexion */
            if (netcam_http_request(netcam) < 0) {
                MOTION_LOG(CRT, TYPE_NETCAM, NO_ERRNO, "%s: lost the cam.");
                return -1; /* We REALLY lost the cam... bail out for now. */
            }
        }

        if (retval > 0)
            break;
    }

    netcam->response->buffer_left = retval;
    netcam->response->buffer_pos = netcam->response->buffer;
 
    MOTION_LOG(INF, TYPE_NETCAM, NO_ERRNO, "%s: Refilled buffer with [%d]"
               " bytes from the network.", retval); 

    return retval;
}

/**
 * netcam_read_mjpg_jpeg
 *
 *     This routine reads from a netcam using a MJPG-chunk based 
 *     protocol, used by Linksys WVC200 for example.
 *     This implementation has been made by reverse-engineering
 *     the protocol, so it may contain bugs and should be considered as
 *     experimental.
 *
 * Protocol explanation:
 *
 *     The stream consists of JPG pictures, spanned across multiple
 *     MJPG chunks (in general 3 chunks, altough that's not guaranteed).
 * 
 *     Each data chunk can range from 1 to 65535 bytes + a header, altough
 *     i have not seen anything bigger than 20000 bytes + a header.
 *
 *     One MJPG chunk is constituted by a header plus the chunk data.
 *     The chunk header is of fixed size, and the following data size
 *     and position in the frame is specified in the chunk header.
 *
 *     From what i have seen on WVC200 cameras, the stream always begins
 *     on JPG frame boundary, so you don't have to worry about beginning
 *     in the middle of a frame.
 *
 *     See netcam.h for the mjpg_header structure and more details.
 *
 * Parameters:
 *      netcam          Pointer to a netcam_context structure
 *
 * Returns:             0 if an image was obtained from the camera,
 *                      or -1 if an error occurred.
 */
static int netcam_read_mjpg_jpeg(netcam_context_ptr netcam)
{
    netcam_buff_ptr buffer;
    netcam_buff *xchg;
    struct timeval curtime;
    mjpg_header mh;
    size_t read_bytes;
    int retval;

    /*
     * Initialisation - set our local pointers to the context
     * information.
     */
    buffer = netcam->receiving;
    /* Assure the target buffer is empty. */
    buffer->used = 0;

    if (netcam_mjpg_buffer_refill(netcam) < 0)
        return -1;

    /* Loop until we have a complete JPG. */
    while (1) {
        read_bytes = 0;
        while (read_bytes < sizeof(mh)) {

            /* Transfer what we have in buffer in the header structure. */
            retval = rbuf_flush(netcam, ((char *)&mh) + read_bytes, sizeof(mh) - read_bytes);

            read_bytes += retval;

            MOTION_LOG(INF, TYPE_NETCAM, NO_ERRNO, "%s: Read [%d/%d] header bytes.", 
                       read_bytes, sizeof(mh));

            /* If we don't have received a full header, refill our buffer. */
            if (read_bytes < sizeof(mh)) {
                if (netcam_mjpg_buffer_refill(netcam) < 0)
                    return -1;
            }
        }

        /* Now check the validity of our header. */
        if (strncmp(mh.mh_magic, MJPG_MH_MAGIC, MJPG_MH_MAGIC_SIZE)) {
            MOTION_LOG(WRN, TYPE_NETCAM, NO_ERRNO, "%s: Invalid header received,"
                       " reconnecting");
            /*
             * We shall reconnect to restart the stream, and get a chance
             * to resync.
             */
            if (netcam_http_request(netcam) < 0)
                return -1; /* We lost the cam... bail out. */
            /* Even there, we need to resync. */
            buffer->used = 0;
            continue ;
        }

        /* Make room for the chunk. */
        netcam_check_buffsize(buffer, (int) mh.mh_chunksize);

        read_bytes = 0;
        while (read_bytes < mh.mh_chunksize) {
            retval = rbuf_flush(netcam, buffer->ptr + buffer->used + read_bytes,
                                mh.mh_chunksize - read_bytes);
            read_bytes += retval;
            MOTION_LOG(DBG, TYPE_NETCAM, NO_ERRNO, "%s: Read [%d/%d] chunk bytes,"
                       " [%d/%d] total", read_bytes, mh.mh_chunksize, 
                       buffer->used + read_bytes, mh.mh_framesize);

            if (retval < (int) (mh.mh_chunksize - read_bytes)) {
                /* MOTION_LOG(EMG, TYPE_NETCAM, NO_ERRNO, "Chunk incomplete, going to refill."); */
                if (netcam_mjpg_buffer_refill(netcam) < 0)
                    return -1;
                
            }
        }
        buffer->used += read_bytes;

        MOTION_LOG(DBG, TYPE_NETCAM, NO_ERRNO, "%s: Chunk complete,"
                   " buffer used [%d] bytes.", buffer->used); 

        /* Is our JPG image complete ? */
        if (mh.mh_framesize == buffer->used) {
            MOTION_LOG(DBG, TYPE_NETCAM, NO_ERRNO, "%s: Image complete,"
                       " buffer used [%d] bytes.", buffer->used);
            break;    
        }
        /* MOTION_LOG(DBG, TYPE_NETCAM, NO_ERRNO, "%s: Rlen now at [%d] bytes", rlen); */
    }

    /*
     * read is complete - set the current 'receiving' buffer atomically
     * as 'latest', and make the buffer previously in 'latest' become
     * the new 'receiving'.
     */
    if (gettimeofday(&curtime, NULL) < 0) 
        MOTION_LOG(WRN, TYPE_NETCAM, SHOW_ERRNO, "%s: gettimeofday");
    
    netcam->receiving->image_time = curtime;

    /*
     * Calculate our "running average" time for this netcam's
     * frame transmissions (except for the first time).
     * Note that the average frame time is held in microseconds.
     */
    if (netcam->last_image.tv_sec) {
        netcam->av_frame_time = (9.0 * netcam->av_frame_time +
                                 1000000.0 * (curtime.tv_sec - netcam->last_image.tv_sec) +
                                 (curtime.tv_usec- netcam->last_image.tv_usec)) / 10.0;

        MOTION_LOG(DBG, TYPE_NETCAM, NO_ERRNO, "%s: Calculated frame time %f", 
                   netcam->av_frame_time);
    }
    netcam->last_image = curtime;

    pthread_mutex_lock(&netcam->mutex);

    xchg = netcam->latest;
    netcam->latest = netcam->receiving;
    netcam->receiving = xchg;
    netcam->imgcnt++;
    /*
     * We have a new frame ready.  We send a signal so that
     * any thread (e.g. the motion main loop) waiting for the
     * next frame to become available may proceed.
     */
    pthread_cond_signal(&netcam->pic_ready);

    pthread_mutex_unlock(&netcam->mutex);

    return 0;
}

/**
 * netcam_read_ftp_jpeg
 *
 *      This routine reads from a netcam using the FTP protocol.
 *      The current implementation is still a little experimental,
 *      and needs some additional code for error detection and
 *      recovery.
 */
static int netcam_read_ftp_jpeg(netcam_context_ptr netcam)
{
    netcam_buff_ptr buffer;
    int len;
    netcam_buff *xchg;
    struct timeval curtime;

    /* Point to our working buffer. */
    buffer = netcam->receiving;
    buffer->used = 0;

    /* Request the image from the remote server. */
    if (ftp_get_socket(netcam->ftp) <= 0) {
        MOTION_LOG(ERR, TYPE_NETCAM, NO_ERRNO, "%s: ftp_get_socket failed");
        return -1;
    }

    /* Now fetch the image using ftp_read.  Note this is a blocking call. */
    do {
        /* Assure there's enough room in the buffer. */
        netcam_check_buffsize(buffer, FTP_BUF_SIZE);

        /* Do the read */
        if ((len = ftp_read(netcam->ftp, buffer->ptr + buffer->used, FTP_BUF_SIZE)) < 0)
            return -1;

        buffer->used += len;
    } while (len > 0);

    if (gettimeofday(&curtime, NULL) < 0) 
        MOTION_LOG(WRN, TYPE_NETCAM, SHOW_ERRNO, "%s: gettimeofday");
    
    netcam->receiving->image_time = curtime;
    /*
     * Calculate our "running average" time for this netcam's
     * frame transmissions (except for the first time).
     * Note that the average frame time is held in microseconds.
     */
    if (netcam->last_image.tv_sec) {
        netcam->av_frame_time = ((9.0 * netcam->av_frame_time) + 1000000.0 *
                                 (curtime.tv_sec - netcam->last_image.tv_sec) +
                                 (curtime.tv_usec- netcam->last_image.tv_usec)) / 10.0;

        MOTION_LOG(DBG, TYPE_NETCAM, NO_ERRNO, "%s: Calculated frame time %f", 
                   netcam->av_frame_time);
    }

    netcam->last_image = curtime;

    /*
     * read is complete - set the current 'receiving' buffer atomically
     * as 'latest', and make the buffer previously in 'latest' become
     * the new 'receiving'.
     */
    pthread_mutex_lock(&netcam->mutex);

    xchg = netcam->latest;
    netcam->latest = netcam->receiving;
    netcam->receiving = xchg;
    netcam->imgcnt++;

    /*
     * We have a new frame ready.  We send a signal so that
     * any thread (e.g. the motion main loop) waiting for the
     * next frame to become available may proceed.
     */
    pthread_cond_signal(&netcam->pic_ready);

    pthread_mutex_unlock(&netcam->mutex);

    return 0;
}


/**
 * netcam_read_file_jpeg
 *
 *      This routine reads local image file. ( netcam_url file:///path/image.jpg )
 *      The current implementation is still a little experimental,
 *      and needs some additional code for error detection and
 *      recovery.
 */
static int netcam_read_file_jpeg(netcam_context_ptr netcam)
{
    int loop_counter = 0;

    MOTION_LOG(DBG, TYPE_NETCAM, NO_ERRNO, "%s: Begin");

    netcam_buff_ptr buffer;
    int len;
    netcam_buff *xchg;
    struct timeval curtime;
    struct stat statbuf;

    /* Point to our working buffer. */
    buffer = netcam->receiving;
    buffer->used = 0;

    /*int fstat(int filedes, struct stat *buf);*/
    do {
        if (stat(netcam->file->path, &statbuf)) {
            MOTION_LOG(CRT, TYPE_NETCAM, SHOW_ERRNO, "%s: stat(%s) error", 
                       netcam->file->path);
            return -1;
        }
    
        MOTION_LOG(DBG, TYPE_NETCAM, NO_ERRNO, "%s: statbuf.st_mtime[%d]"
                   " != last_st_mtime[%d]", statbuf.st_mtime, 
                   netcam->file->last_st_mtime);

        /* its waits POLLING_TIMEOUT */
        if (loop_counter>((POLLING_TIMEOUT*1000*1000)/(POLLING_TIME/1000))) { 
            MOTION_LOG(CRT, TYPE_NETCAM, NO_ERRNO, "%s: waiting new file image"
                       " timeout");
            return -1;
        }

        MOTION_LOG(DBG, TYPE_NETCAM, NO_ERRNO, "%s: delay waiting new"
                   " file image ");
        
        //its waits 5seconds - READ_TIMEOUT
        //SLEEP(netcam->timeout.tv_sec, netcam->timeout.tv_usec*1000); 
        SLEEP(0, POLLING_TIME); // its waits 500ms
        /*return -1;*/
        loop_counter++;

    } while (statbuf.st_mtime == netcam->file->last_st_mtime);

    netcam->file->last_st_mtime = statbuf.st_mtime;
    
    MOTION_LOG(INF, TYPE_NETCAM, NO_ERRNO, "%s: processing new file image -"
               " st_mtime %d", netcam->file->last_st_mtime);
    
    /* Assure there's enough room in the buffer. */
    while (buffer->size < (size_t)statbuf.st_size)
        netcam_check_buffsize(buffer, statbuf.st_size); 
    

    /* Do the read */
    netcam->file->control_file_desc = open(netcam->file->path, O_RDONLY);
    if (netcam->file->control_file_desc < 0) {
        MOTION_LOG(CRT, TYPE_NETCAM, NO_ERRNO, "%s: open(%s) error: %d", 
                   netcam->file->path, netcam->file->control_file_desc);
        return -1;
    }

    if ((len = read(netcam->file->control_file_desc, 
                    buffer->ptr + buffer->used, statbuf.st_size)) < 0) {
        MOTION_LOG(CRT, TYPE_NETCAM, NO_ERRNO, "%s: read(%s) error: %d", 
                   netcam->file->control_file_desc, len);
        return -1;
    }

    buffer->used += len;
    close(netcam->file->control_file_desc);

    if (gettimeofday(&curtime, NULL) < 0)
        MOTION_LOG(WRN, TYPE_NETCAM, SHOW_ERRNO, "%s: gettimeofday");
    
    netcam->receiving->image_time = curtime;
    /*
     * Calculate our "running average" time for this netcam's
     * frame transmissions (except for the first time).
     * Note that the average frame time is held in microseconds.
     */
    if (netcam->last_image.tv_sec) {
        netcam->av_frame_time = ((9.0 * netcam->av_frame_time) + 1000000.0 *
                                 (curtime.tv_sec - netcam->last_image.tv_sec) +
                                 (curtime.tv_usec- netcam->last_image.tv_usec)) / 10.0;
    
        MOTION_LOG(DBG, TYPE_NETCAM, NO_ERRNO, "%s: Calculated frame time %f", 
                   netcam->av_frame_time);
    }

    netcam->last_image = curtime;

    /*
     * read is complete - set the current 'receiving' buffer atomically
     * as 'latest', and make the buffer previously in 'latest' become
     * the new 'receiving'.
     */
    pthread_mutex_lock(&netcam->mutex);

    xchg = netcam->latest;
    netcam->latest = netcam->receiving;
    netcam->receiving = xchg;
    netcam->imgcnt++;

    /*
     * We have a new frame ready.  We send a signal so that
     * any thread (e.g. the motion main loop) waiting for the
     * next frame to become available may proceed.
     */
    pthread_cond_signal(&netcam->pic_ready);
    pthread_mutex_unlock(&netcam->mutex);

    MOTION_LOG(DBG, TYPE_NETCAM, NO_ERRNO, "%s: End");
    
    return 0;
}


tfile_context *file_new_context(void) 
{
    tfile_context *ret;

    /* Note that mymalloc will exit on any problem. */
    ret = mymalloc(sizeof(tfile_context));
    if (!ret)
        return ret;

    memset(ret, 0, sizeof(tfile_context));
    return ret;
}

void file_free_context(tfile_context* ctxt) 
{
    if (ctxt == NULL)
        return;

    if (ctxt->path != NULL)
        free(ctxt->path);

    free(ctxt);
}

static int netcam_setup_file(netcam_context_ptr netcam, struct url_t *url) 
{

    if ((netcam->file = file_new_context()) == NULL)
        return -1;

    /*
     * We copy the strings out of the url structure into the ftp_context
     * structure.  By setting url->{string} to NULL we effectively "take
     * ownership" of the string away from the URL (i.e. it won't be freed
     * when we cleanup the url structure later).
     */
    netcam->file->path = url->path;
    url->path = NULL;

    MOTION_LOG(INF, TYPE_NETCAM, NO_ERRNO, "%s: netcam->file->path %s", 
               netcam->file->path);

    netcam_url_free(url);

    netcam->get_image = netcam_read_file_jpeg;

    return 0;
}

/**
 * netcam_handler_loop
 *      This is the "main loop" for the handler thread.  It is created
 *      in netcam_start when a streaming camera is detected.
 *
 * Parameters
 *
 *      arg     Pointer to the motion context for this camera.
 *
 * Returns:     NULL pointer
 *
 */
static void *netcam_handler_loop(void *arg)
{
    int retval;
    int open_error = 0;
    netcam_context_ptr netcam = arg;
    struct context *cnt = netcam->cnt; /* Needed for the SETUP macro :-( */

    /* Store the corresponding motion thread number in TLS also for this
     * thread (necessary for 'MOTION_LOG' to function properly).
     */
    pthread_setspecific(tls_key_threadnr, (void *)((unsigned long)cnt->threadnr));

    MOTION_LOG(ALR, TYPE_NETCAM, NO_ERRNO, "%s: Camera handler thread [%d]"
               " started", netcam->threadnr);
    /*
     * The logic of our loop is very simple.  If this is a non-
     * streaming camera, we re-establish connection with the camera
     * and read the header record.  If it's a streaming camera, we
     * position to the next "boundary string" in the input stream.
     * In either case, we then read the following JPEG image into the
     * next available buffer, updating the "next" and "latest" indices
     * in our netcam * structure.  The loop continues until netcam->finish
     * or cnt->finish is set.
     */

    while (!netcam->finish) {
        if (netcam->response) {    /* If html input */
            if (netcam->caps.streaming == NCS_UNSUPPORTED) {
                /* Non-streaming ie. jpeg */
                if (!netcam->connect_keepalive || 
                    (netcam->connect_keepalive && netcam->keepalive_timeup)) {
                    /* If keepalive flag set but time up, time to close this socket. */
                    if (netcam->connect_keepalive && netcam->keepalive_timeup) {
                        MOTION_LOG(WRN, TYPE_NETCAM, NO_ERRNO, "%s: Closing netcam socket"
                                   " as Keep-Alive time is up (camera sent Close field). A reconnect"
                                   " should happen.");
                        netcam_disconnect(netcam);
                        netcam->keepalive_timeup = FALSE;
                    }

                    /* And the netcam_connect call below will open a new one. */
                    if (netcam_connect(netcam, open_error) < 0) {
                        if (!open_error) { /* Log first error. */
                            MOTION_LOG(WRN, TYPE_NETCAM, NO_ERRNO,
                                       "%s: re-opening camera (non-streaming)");
                            open_error = 1;
                        }
                        /* Need to have a dynamic delay here. */
                        SLEEP(5, 0);
                        continue;
                    }

                    if (open_error) {          /* Log re-connection */
                        MOTION_LOG(WRN, TYPE_NETCAM, NO_ERRNO,
                                   "%s: camera re-connected");
                        open_error = 0;
                    }
                }
                /* Send our request and look at the response. */
                if ((retval = netcam_read_first_header(netcam)) != 1) {
                    if (retval > 0) {
                        MOTION_LOG(ERR, TYPE_NETCAM, NO_ERRNO, "%s: Unrecognized image"
                                   " header (%d)", retval);
                    } else if (retval != -1) {
                        MOTION_LOG(ERR, TYPE_NETCAM, NO_ERRNO, "%s: Error in header (%d)", 
                                   retval);
                    }
                    /* Need to have a dynamic delay here. */
                    continue;
                }
            } else if (netcam->caps.streaming == NCS_MULTIPART) {    /* Multipart Streaming */
                if (netcam_read_next_header(netcam) < 0) {
                    if (netcam_connect(netcam, open_error) < 0) {
                        if (!open_error) { /* Log first error */
                            MOTION_LOG(ERR, TYPE_NETCAM, NO_ERRNO,
                                       "%s: re-opening camera (streaming)");
                            open_error = 1;
                        }
                        SLEEP(5, 0);
                        continue;
                    }

                    if ((retval = netcam_read_first_header(netcam) != 2)) {
                        if (retval > 0) {
                            MOTION_LOG(ERR, TYPE_NETCAM, NO_ERRNO,
                                      "%s: Unrecognized image header (%d)",  
                                      retval);
                        } else if (retval != -1) {
                            MOTION_LOG(ERR, TYPE_NETCAM, NO_ERRNO,
                                       "%s: Error in header (%d)", retval);
                        }
                        /* FIXME need some limit. */
                        continue;
                    }
                }
                if (open_error) {          /* Log re-connection */
                    MOTION_LOG(ERR, TYPE_NETCAM, NO_ERRNO,
                               "%s: camera re-connected");
                    open_error = 0;
                }
            } else if (netcam->caps.streaming == NCS_BLOCK) { /* MJPG-Block streaming */
                /*
                 * Since we cannot move in the stream here, because we will read past the
                 * MJPG-block-header, error handling is done while reading MJPG blocks.
                 */
            }
        }
        
        if (netcam->caps.streaming == NCS_RTSP) {
<<<<<<< HEAD
            if (netcam->rtsp->connected == 0) {      // We must have disconnected.  Try to reconnect
                MOTION_LOG(ERR, TYPE_NETCAM, NO_ERRNO, "%s: Attempting to reconnect");
                netcam_connect_rtsp(netcam);
=======
            if (netcam->rtsp->format_context == NULL) {      // We must have disconnected.  Try to reconnect
                if (netcam->rtsp->connected == 1){                      
                    MOTION_LOG(ERR, TYPE_NETCAM, NO_ERRNO, "%s: Reconnecting with camera....");
                }
                rtsp_connect(netcam);
>>>>>>> cdfcdc2a
                continue;
            } else {
                // We think we are connected...
                if (netcam->get_image(netcam) < 0) {
                    if (netcam->rtsp->connected == 1){ 
                        MOTION_LOG(ERR, TYPE_NETCAM, NO_ERRNO, "%s: Bad image.  Reconnecting with camera....");
                    }
                    //Nope.  We are not or got bad image.  Reconnect
                    netcam_connect_rtsp(netcam);
                    continue;
                }
            }
        }

        if (netcam->caps.streaming != NCS_RTSP) {
            if (netcam->get_image(netcam) < 0) {
                MOTION_LOG(ERR, TYPE_NETCAM, NO_ERRNO, "%s: Error getting jpeg image");
                /* If FTP connection, attempt to re-connect to server. */
                if (netcam->ftp) {
                    close(netcam->ftp->control_file_desc);
                    if (ftp_connect(netcam) < 0)
                        MOTION_LOG(ERR, TYPE_NETCAM, NO_ERRNO, "%s: Trying to re-connect");
                }
                continue;
            }
        }

        /*
         * FIXME
         * Need to check whether the image was received / decoded
         * satisfactorily.
         */

        /*
         * If non-streaming, want to synchronize our thread with the
         * motion main-loop.
         */
        if (netcam->caps.streaming == NCS_UNSUPPORTED) {
            pthread_mutex_lock(&netcam->mutex);

            /* Before anything else, check for system shutdown. */
            if (netcam->finish) {
                pthread_mutex_unlock(&netcam->mutex);
                break;
            }

            /*
             * If our current loop has finished before the next
             * request from the motion main-loop, we do a
             * conditional wait (wait for signal).  On the other
             * hand, if the motion main-loop has already signalled
             * us, we just continue.  In either event, we clear
             * the start_capture flag set by the main loop.
             */
            if (!netcam->start_capture)
                pthread_cond_wait(&netcam->cap_cond, &netcam->mutex);

            netcam->start_capture = 0;

            pthread_mutex_unlock(&netcam->mutex);
        }
    /* The loop continues forever, or until motion shutdown. */
    }

    /* Our thread is finished - decrement motion's thread count. */
    pthread_mutex_lock(&global_lock);
    threads_running--;
    pthread_mutex_unlock(&global_lock);

    /* Log out a termination message. */
    MOTION_LOG(ALR, TYPE_NETCAM, NO_ERRNO, "%s: netcam camera handler:"
               " finish set, exiting");

    /* Setting netcam->thread_id to zero shows netcam_cleanup we're done. */
    netcam->thread_id = 0;

    /* Signal netcam_cleanup that we're all done. */
    pthread_mutex_lock(&netcam->mutex);
    pthread_cond_signal(&netcam->exiting);
    pthread_mutex_unlock(&netcam->mutex);

    /* Goodbye..... */
    pthread_exit(NULL);
}

/**
 * netcam_http_build_url
 *
 * This routing takes care of the url-processing part of the http protocol.
 * This includes url scheme and parsing, proxy handling, http-authentication
 * preparation, response buffer allocation and so on. At the end of this
 * routine, we are ready to call netcam_http_request().
 *
 * Parameters:
 *      netcam          Pointer to a netcam_context structure
 *      url             Pointer to a netcam url structure
 *
 * Returns:             0 on success,
 *                      or -1 if an fatal error occurs.
 */
static int netcam_http_build_url(netcam_context_ptr netcam, struct url_t *url) 
{
    struct context *cnt = netcam->cnt;
    const char *ptr;                  /* Working var */
    char *userpass;                   /* Temp pointer to config value */
    char *encuserpass;                /* Temp storage for encoded ver */
    char *request_pass = NULL;        /* Temp storage for base64 conv */
    int ix;

    /* First the http context structure. */
    netcam->response = (struct rbuf *) mymalloc(sizeof(struct rbuf));
    memset(netcam->response, 0, sizeof(struct rbuf));

    MOTION_LOG(INF, TYPE_NETCAM, NO_ERRNO, "%s: Netcam has flags:"
               " HTTP/1.0: %s HTTP/1.1: %s Keep-Alive %s.",  
               netcam->connect_http_10 ? "1":"0", netcam->connect_http_11 ? "1":"0", 
               netcam->connect_keepalive ? "ON":"OFF");

    /*
     * The network camera may require a username and password.  If
     * so, the information can come from two different places in the
     * motion configuration file.  Either it can be present in
     * the netcam_userpass, or it can be present as a part of the URL
     * for the camera.  We assume the first of these has a higher
     * relevance.
     */
    if (cnt->conf.netcam_userpass)
        ptr = cnt->conf.netcam_userpass;
    else
        ptr = url->userpass;

    /* base64_encode needs up to 3 additional chars. */
    if (ptr) {
        userpass = mymalloc(strlen(ptr) + 3);
        strcpy(userpass, ptr);
    } else { 
        userpass = NULL;
    }

    /*
     * Now we want to create the actual string which will be used to
     * connect to the camera.  It may or may not contain a username /
     * password.  We first compose a basic connect message, then check
     * if a Keep-Alive header is to be included (or just 'close'), then
     * whether a username / password is required and, if so, just
     * concatenate it with the request.
     *
     */

    /* Space for final \r\n plus string terminator. */
    ix = 3;

    /* See if username / password is required. */
    if (userpass) { /* If either of the above are non-NULL. */
        /* Allocate space for the base64-encoded string. */
        encuserpass = mymalloc(BASE64_LENGTH(strlen(userpass)) + 1);
        /* Fill in the value. */
        base64_encode(userpass, encuserpass, strlen(userpass));
        /* Now create the last part (authorization) of the request. */
        request_pass = mymalloc(strlen(connect_auth_req) +
                                strlen(encuserpass) + 1);
        ix += sprintf(request_pass, connect_auth_req, encuserpass);
        /* Free the working variables. */
        free(encuserpass);
    }

    /*
     * We are now ready to set up the netcam's "connect request".  Most of
     * this comes from the (preset) string 'connect_req', but additional
     * characters are required if there is a proxy server, or if there is
     * a Keep-Alive connection rather than a close connection, or
     * a username / password for the camera.  The variable 'ix' currently
     * has the number of characters required for username/password (which
     * could be zero) and for the \r\n and string terminator.  We will also
     * always need space for the netcam path, and if a proxy is being used
     * we also need space for a preceding  'http://{hostname}' for the
     * netcam path.
     * Note: Keep-Alive (but not HTTP 1.1) is disabled if a proxy URL
     * is set, since HTTP 1.0 Keep-alive cannot be transferred through.
     */
    if (cnt->conf.netcam_proxy) {
        /*
         * Allocate space for a working string to contain the path.
         * The extra 4 is for "://" and string terminator.
         */
        ptr = mymalloc(strlen(url->service) + strlen(url->host)
                       + strlen(url->path) + 4);
        sprintf((char *)ptr, "http://%s%s", url->host, url->path);
        
        netcam->connect_keepalive = FALSE; /* Disable Keepalive if proxy */
        free((void *)netcam->cnt->conf.netcam_keepalive);
        netcam->cnt->conf.netcam_keepalive = strdup("off");

        MOTION_LOG(NTC, TYPE_NETCAM, NO_ERRNO, "%s: "
                   "Removed netcam_keepalive flag due to proxy set." 
                   "Proxy is incompatible with Keep-Alive.");
    } else {
        /* If no proxy, set as netcam_url path. */
        ptr = url->path;
        /*
         * After generating the connect message the string
         * will be freed, so we don't want netcam_url_free
         * to free it as well.
         */
        url->path = NULL;
    }

    ix += strlen(ptr);

    /* 
     * Now add the required number of characters for the close header
     * or Keep-Alive header.  We test the flag which can be unset if
     * there is a problem (rather than the flag in the conf structure
     * which is read-only.
     */
 
    if (netcam->connect_keepalive) 
        ix += strlen(connect_req_keepalive);
    else 
        ix += strlen(connect_req_close);
    

    /*
     * Point to either the HTTP 1.0 or 1.1 request header set     
     * If the configuration is anything other than 1.1, use 1.0   
     * as a default. This avoids a chance of being left with none.
     */
    if (netcam->connect_http_11 == TRUE)
        connect_req = connect_req_http11;
    else
        connect_req = connect_req_http10;

    /*
     * Now that we know how much space we need, we can allocate space
     * for the connect-request string.
     */
    netcam->connect_request = mymalloc(strlen(connect_req) + ix +
                              strlen(netcam->connect_host));

    /* Now create the request string with an sprintf. */
    sprintf(netcam->connect_request, connect_req, ptr,
            netcam->connect_host); 

    if (netcam->connect_keepalive)  
        strcat(netcam->connect_request, connect_req_keepalive);
    else 
        strcat(netcam->connect_request, connect_req_close);
    

    if (userpass) {
        strcat(netcam->connect_request, request_pass);
        free(request_pass);
        free(userpass);
    }

    /* Put on the final CRLF onto the request. */
    strcat(netcam->connect_request, "\r\n");
    free((void *)ptr);
    netcam_url_free(url);  /* Cleanup the url data. */

    MOTION_LOG(INF , TYPE_NETCAM, NO_ERRNO, "%s: Camera connect"
               " string is ''%s'' End of camera connect string.",
               netcam->connect_request);
    return 0;
}

/**
 * netcam_setup_html
 *      This function will parse the netcam url, connect to the camera,
 *      set its type to jpeg-based, detect multipart and keep-alive,
 *      and the get_image method accordingly. The cam can be non-streaming
 *      or multipart-streaming.
 *
 * Parameters
 *
 *      netcam  Pointer to the netcam_context for the camera
 *      url     Pointer to the url of the camera
 *
 * Returns:     0 on success (camera link ok) or -1 if an error occurred.
 *
 */
static int netcam_setup_html(netcam_context_ptr netcam, struct url_t *url) 
{
    /*
     * This netcam is http-based, so build the required URL and
     * structures, like the connection-string and so on.
     */
    if (netcam_http_build_url(netcam, url) < 0)
        return -1;

    /*
     * Then we will send our http request and get headers.
     */
    if (netcam_http_request(netcam) < 0)
         return -1;

    /*
     * If this is a streaming camera, we need to position just
     * past the boundary string and read the image header.
     */
    if (netcam->caps.streaming == NCS_MULTIPART) {
        if (netcam_read_next_header(netcam) < 0) {
            MOTION_LOG(ERR, TYPE_NETCAM, NO_ERRNO, "%s: Failed "
                       "to read first stream header - "
                       "giving up for now");
            return -1;
        }
    }

    MOTION_LOG(NTC, TYPE_NETCAM, NO_ERRNO, "%s: connected,"
               " going on to read image.");

    netcam->get_image = netcam_read_html_jpeg;
    return 0;
}

/**
 * netcam_setup_mjpg
 *      This function will parse the netcam url, connect to the camera,
 *      set its type to MJPG-Streaming, and the get_image method accordingly.
 *
 * Parameters
 *
 *      netcam  Pointer to the netcam_context for the camera
 *      url     Pointer to the url of the camera
 *
 * Returns:     0 on success (camera link ok) or -1 if an error occurred.
 *
 */
static int netcam_setup_mjpg(netcam_context_ptr netcam, struct url_t *url)
{
    /*
     * This netcam is http-based, so build the required URL and
     * structures, like the connection-string and so on.
     */
    if (netcam_http_build_url(netcam, url) != 0)
        return -1;

    /* Then we will send our http request and get headers. */
    if (netcam_http_request(netcam) < 0)
        return -1;

    /* We have a special type of streaming camera. */
    netcam->caps.streaming = NCS_BLOCK;

    /*
     * We are positionned right just at the start of the first MJPG
     * header, so don't move anymore, initialization complete.
     */
    MOTION_LOG(NTC, TYPE_NETCAM, NO_ERRNO, "%s: connected,"
               " going on to read and decode MJPG chunks.");

    netcam->get_image = netcam_read_mjpg_jpeg;

    return 0;
}

static int netcam_setup_ftp(netcam_context_ptr netcam, struct url_t *url) 
{
    struct context *cnt = netcam->cnt;
    const char *ptr;

    if ((netcam->ftp = ftp_new_context()) == NULL)
        return -1;
    /*
     * We copy the strings out of the url structure into the ftp_context
     * structure.  By setting url->{string} to NULL we effectively "take
     * ownership" of the string away from the URL (i.e. it won't be freed
     * when we cleanup the url structure later).
     */
    netcam->ftp->path = url->path;
    url->path = NULL;

    if (cnt->conf.netcam_userpass != NULL) {
        ptr = cnt->conf.netcam_userpass;
    } else {
        ptr = url->userpass;  /* Don't set this one NULL, gets freed. */
    }

    if (ptr != NULL) {
        char *cptr;

        if ((cptr = strchr(ptr, ':')) == NULL) {
            netcam->ftp->user = mystrdup(ptr);
        } else {
            netcam->ftp->user = mymalloc((cptr - ptr));
            memcpy(netcam->ftp->user, ptr,(cptr - ptr));
            netcam->ftp->passwd = mystrdup(cptr + 1);
        }
    }

    netcam_url_free(url);

    /*
     * The ftp context should be all ready to attempt a connection with
     * the server, so we try ....
     */
    if (ftp_connect(netcam) < 0) {
        ftp_free_context(netcam->ftp);
        return -1;
    }

    if (ftp_send_type(netcam->ftp, 'I') < 0) {
        MOTION_LOG(ERR, TYPE_NETCAM, NO_ERRNO, "%s: Error sending"
                   " TYPE I to ftp server");
        return -1;
    }

    netcam->get_image = netcam_read_ftp_jpeg;
    return 0;
}

/**
 * netcam_recv
 *
 *      This routine receives the next block from the netcam.  It takes care
 *      of the potential timeouts and interrupt which may occur because of
 *      the settings from setsockopt.
 *
 * Parameters:
 *
 *      netcam          Pointer to a netcam context
 *      buffptr         Pointer to the receive buffer
 *      buffsize        Length of the buffer
 *
 * Returns:
 *      If successful, the length of the message received, otherwise the
 *      error reply from the system call.
 *
 */
ssize_t netcam_recv(netcam_context_ptr netcam, void *buffptr, size_t buffsize) 
{
    ssize_t retval;
    fd_set fd_r;
    struct timeval selecttime;

    if (netcam->sock < 0)
        return -1; /* We are not connected, it's impossible to receive data. */

    FD_ZERO(&fd_r);
    FD_SET(netcam->sock, &fd_r);
    selecttime = netcam->timeout;

    retval = select(FD_SETSIZE, &fd_r, NULL, NULL, &selecttime);
    if (retval == 0)              /* 0 means timeout */
        return -1;

    return recv(netcam->sock, buffptr, buffsize, 0);
}

/**
 * netcam_cleanup
 *
 *      This routine releases any allocated data within the netcam context,
 *      then frees the context itself.  Extreme care must be taken to assure
 *      that the multi-threading nature of the program is correctly
 *      handled.
 *      This function is also called from motion_init if first time connection
 *      fails and we start retrying until we get a valid first frame from the
 *      camera. 
 *
 * Parameters:
 *
 *      netcam           Pointer to a netcam context
 *      init_retry_flag  1 when the function is called because we are retrying
 *                         making the initial connection with a netcam and we know
 *                         we do not need to kill a netcam handler thread
 *                       0 in any other case.
 *
 * Returns:              Nothing.
 *
 */
void netcam_cleanup(netcam_context_ptr netcam, int init_retry_flag)
{
    struct timespec waittime;

    if (!netcam)
        return;

    /*
     * This 'lock' is just a bit of "defensive" programming.  It should
     * only be necessary if the routine is being called from different
     * threads, but in our Motion design, it should only be called from
     * the motion main-loop.
     */
    pthread_mutex_lock(&netcam->mutex);

    if (netcam->cnt->netcam == NULL)
        return;

    /*
     * We set the netcam_context pointer in the motion main-loop context
     * to be NULL, so that this routine won't be called a second time.
     */
    netcam->cnt->netcam = NULL;

    /*
     * Next we set 'finish' in order to get the camera-handler thread
     * to stop.
     */
    netcam->finish = 1;

    /*
     * If the camera is non-streaming, the handler thread could be waiting
     * for a signal, so we send it one.  If it's actually waiting on the
     * condition, it won't actually start yet because we still have
     * netcam->mutex locked.
     */

    if (netcam->caps.streaming == NCS_UNSUPPORTED)
        pthread_cond_signal(&netcam->cap_cond);
    

    /*
     * Once the camera-handler gets to the end of it's loop (probably as
     * soon as we release netcam->mutex), because netcam->finish has been
     * set it will exit it's loop, do anything it needs to do with the
     * netcam context, and then send *us* as signal (netcam->exiting).
     * Note that when we start our wait on netcam->exiting, our lock on
     * netcam->mutex is automatically released, which will allow the
     * handler to complete it's loop, notice that 'finish' is set and exit.
     * This should always work, but again (defensive programming) we
     * use pthread_cond_timedwait and, if our timeout (8 seconds) expires
     * we just do the cleanup the handler would normally have done.  This
     * assures that (even if there is a bug in our code) motion will still
     * be able to exit.
     * If the init_retry_flag is not set the netcam_cleanup code was
     * called while retrying the initial connection to a netcam and then
     * there is no camera-handler started yet and thread_running must
     * not be decremented.
     */
    waittime.tv_sec = time(NULL) + 8;   /* Seems that 3 is too small */
    waittime.tv_nsec = 0;

    if (!init_retry_flag &&
        pthread_cond_timedwait(&netcam->exiting, &netcam->mutex, &waittime) != 0) {
        /*
         * Although this shouldn't happen, if it *does* happen we will
         * log it (just for the programmer's information).
         */
        MOTION_LOG(ERR, TYPE_NETCAM, NO_ERRNO, "%s: No response from camera "
                   "handler - it must have already died");
        pthread_mutex_lock(&global_lock);
        threads_running--;
        pthread_mutex_unlock(&global_lock);
    }

    /* We don't need any lock anymore, so release it. */
    pthread_mutex_unlock(&netcam->mutex);

    /* and cleanup the rest of the netcam_context structure. */
    if (netcam->connect_host != NULL) 
        free(netcam->connect_host);

    if (netcam->connect_request != NULL) 
        free(netcam->connect_request);
    

    if (netcam->boundary != NULL) 
        free(netcam->boundary);
    

    if (netcam->latest != NULL) {
        if (netcam->latest->ptr != NULL) 
            free(netcam->latest->ptr);
        
        free(netcam->latest);
    }

    if (netcam->receiving != NULL) {
        if (netcam->receiving->ptr != NULL) 
            free(netcam->receiving->ptr);
        
        free(netcam->receiving);
    }

    if (netcam->jpegbuf != NULL) {
        if (netcam->jpegbuf->ptr != NULL) 
            free(netcam->jpegbuf->ptr);
    
        free(netcam->jpegbuf);
    }

    if (netcam->ftp != NULL) 
        ftp_free_context(netcam->ftp);
    else 
        netcam_disconnect(netcam);
    

    if (netcam->response != NULL) 
        free(netcam->response);


    if ((netcam->caps.streaming == NCS_RTSP) && (netcam->rtsp->connected == 1))
        netcam_shutdown_rtsp(netcam);

    pthread_mutex_destroy(&netcam->mutex);
    pthread_cond_destroy(&netcam->cap_cond);
    pthread_cond_destroy(&netcam->pic_ready);
    pthread_cond_destroy(&netcam->exiting);
    free(netcam);
}

/**
 * netcam_next
 *
 *      This routine is called when the main 'motion' thread wants a new
 *      frame of video.  It fetches the most recent frame available from
 *      the netcam, converts it to YUV420P, and returns it to motion.
 *
 * Parameters:
 *      cnt             Pointer to the context for this thread
 *      image           Pointer to a buffer for the returned image
 *
 * Returns:             Error code
 */
int netcam_next(struct context *cnt, unsigned char *image)
{
    netcam_context_ptr netcam;

    /*
     * Here we have some more "defensive programming".  This check should
     * never be true, but if it is just return with a "fatal error".
     */
    if ((!cnt) || (!cnt->netcam))
        return NETCAM_FATAL_ERROR;

    netcam = cnt->netcam;

    if (!netcam->latest->used) {
        MOTION_LOG(WRN, TYPE_NETCAM, NO_ERRNO, "%s: called with no data in buffer");
        return NETCAM_NOTHING_NEW_ERROR;
    }

    /*
     * If we are controlling a non-streaming camera, we synchronize the
     * motion main-loop with the camera-handling thread through a signal,
     * together with a flag to say "start your next capture".
     */
    if (netcam->caps.streaming == NCS_UNSUPPORTED) {
        pthread_mutex_lock(&netcam->mutex);
        netcam->start_capture = 1;
        pthread_cond_signal(&netcam->cap_cond);
        pthread_mutex_unlock(&netcam->mutex);
    }

    if (netcam->caps.streaming == NCS_RTSP) {
    	memcpy(image, netcam->latest->ptr, netcam->latest->used);
    	return 0;
    }

    /*
     * If an error occurs in the JPEG decompression which follows this,
     * jpeglib will return to the code within this 'if'.  Basically, our
     * approach is to just return a NULL (failed) to the caller (an
     * error message has already been produced by the libjpeg routines).
     */
    if (setjmp(netcam->setjmp_buffer)) 
        return NETCAM_GENERAL_ERROR | NETCAM_JPEG_CONV_ERROR;
    
    /* If there was no error, process the latest image buffer. */
    return netcam_proc_jpeg(netcam, image);
}

/**
 * netcam_start
 *
 *      This routine is called from the main motion thread.  It's job is
 *      to open up the requested camera device and do any required
 *      initialisation.  If the camera is a streaming type, then this
 *      routine must also start up the camera-handling thread to take
 *      care of it.
 *
 * Parameters:
 *
 *      cnt     Pointer to the motion context structure for this device.
 *
 * Returns:     0 on success
 *              -1 on any failure
 *              -3 image dimensions are not modulo 16
 */

int netcam_start(struct context *cnt)
{
    netcam_context_ptr netcam;        /* Local pointer to our context. */
    pthread_attr_t handler_attribute; /* Attributes of our handler thread. */
    int retval;                       /* Working var. */
    struct url_t url;                 /* For parsing netcam URL. */

    memset(&url, 0, sizeof(url));

    MOTION_LOG(ALR, TYPE_NETCAM, NO_ERRNO, "%s: Network Camera thread"
               " starting... for url (%s)", cnt->conf.netcam_url);
    /*
     * Create a new netcam_context for this camera
     * and clear all the entries.
     */
    cnt->netcam = (struct netcam_context *)
                   mymalloc(sizeof(struct netcam_context));
    memset(cnt->netcam, 0, sizeof(struct netcam_context));
    netcam = cnt->netcam;           /* Just for clarity in remaining code. */
    netcam->cnt = cnt;              /* Fill in the "parent" info. */

    /*
     * Fill in our new netcam context with all known initial
     * values.
     */

    /* Our image buffers */
    netcam->receiving = mymalloc(sizeof(netcam_buff));
    memset(netcam->receiving, 0, sizeof(netcam_buff));
    netcam->receiving->ptr = mymalloc(NETCAM_BUFFSIZE);

    netcam->jpegbuf = mymalloc(sizeof(netcam_buff));
    memset(netcam->jpegbuf, 0, sizeof(netcam_buff));
    netcam->jpegbuf->ptr = mymalloc(NETCAM_BUFFSIZE);

    netcam->latest = mymalloc(sizeof(netcam_buff));
    memset(netcam->latest, 0, sizeof(netcam_buff));
    netcam->latest->ptr = mymalloc(NETCAM_BUFFSIZE);
    netcam->timeout.tv_sec = READ_TIMEOUT;

    /* Thread control structures */
    pthread_mutex_init(&netcam->mutex, NULL);
    pthread_cond_init(&netcam->cap_cond, NULL);
    pthread_cond_init(&netcam->pic_ready, NULL);
    pthread_cond_init(&netcam->exiting, NULL);
    
    /* Initialise the average frame time to the user's value. */
    netcam->av_frame_time = 1000000.0 / cnt->conf.frame_limit;

    /* If a proxy has been specified, parse that URL. */
    if (cnt->conf.netcam_proxy) {
        netcam_url_parse(&url, cnt->conf.netcam_proxy);

        if (!url.host) {
            MOTION_LOG(CRT, TYPE_NETCAM, NO_ERRNO, "%s: Invalid netcam_proxy (%s)",
                       cnt->conf.netcam_proxy);
            netcam_url_free(&url);
            return -1;
        }

        if (url.userpass) {
            MOTION_LOG(CRT, TYPE_NETCAM, NO_ERRNO, "%s: Username/password"
                       " not allowed on a proxy URL");
            netcam_url_free(&url);
            return -1;
        }

        /*
         * A 'proxy' means that our eventual 'connect' to our
         * camera must be sent to the proxy, and that our 'GET' must
         * include the full path to the camera host.
         */
        netcam->connect_host = url.host;
        url.host = NULL;
        netcam->connect_port = url.port;
        netcam_url_free(&url);  /* Finished with proxy */
    }

    /* Parse the URL from the configuration data */
    netcam_url_parse(&url, cnt->conf.netcam_url);

    if (!url.host) {
        MOTION_LOG(CRT, TYPE_NETCAM, NO_ERRNO, "%s: Invalid netcam_url (%s)", 
                   cnt->conf.netcam_url);
        netcam_url_free(&url);
        return -1;
    }

    if (cnt->conf.netcam_proxy == NULL) {
        netcam->connect_host = url.host;
        url.host = NULL;
        netcam->connect_port = url.port;
    }

    /* Get HTTP Mode (1.0 default, 1.0 Keep-Alive, 1.1) flag from config
     * and report its stata for debug reasons.
     * The flags in the conf structure is read only and cannot be 
     * unset if the Keep-Alive needs to be switched off (ie. netcam does
     * not turn out to support it. That is handled by unsetting the flags
     * in the context structures (cnt->...) only.
     */

    if (!strcmp(cnt->conf.netcam_keepalive, "force")) {
            netcam->connect_http_10   = TRUE;
            netcam->connect_http_11   = FALSE;
            netcam->connect_keepalive = TRUE;
    } else if (!strcmp(cnt->conf.netcam_keepalive, "off")) {
            netcam->connect_http_10   = TRUE;
            netcam->connect_http_11   = FALSE;
            netcam->connect_keepalive = FALSE;
    } else if (!strcmp(cnt->conf.netcam_keepalive, "on")) {
            netcam->connect_http_10   = FALSE;
            netcam->connect_http_11   = TRUE;
            netcam->connect_keepalive = TRUE; /* HTTP 1.1 has keepalive by default. */
    }

    MOTION_LOG(INF, TYPE_NETCAM, NO_ERRNO, "%s: Netcam_http parameter '%s'"
               " converts to flags: HTTP/1.0: %s HTTP/1.1: %s Keep-Alive %s.", 
               cnt->conf.netcam_keepalive, 
               netcam->connect_http_10 ? "1":"0", netcam->connect_http_11 ? "1":"0", 
               netcam->connect_keepalive ? "ON":"OFF");

    /* Initialise the netcam socket to -1 to trigger a connection by the keep-alive logic. */
    netcam->sock = -1;

    if ((url.service) && (!strcmp(url.service, "http"))) {
        MOTION_LOG(INF, TYPE_NETCAM, NO_ERRNO, "%s: now calling"
                   " netcam_setup_html()");

        retval = netcam_setup_html(netcam, &url);
    } else if ((url.service) && (!strcmp(url.service, "ftp"))) {
        MOTION_LOG(INF, TYPE_NETCAM, NO_ERRNO, "%s: now calling"
                   " netcam_setup_ftp");

        retval = netcam_setup_ftp(netcam, &url);
    } else if ((url.service) && (!strcmp(url.service, "file"))) {
        MOTION_LOG(INF, TYPE_NETCAM, NO_ERRNO, "%s: now calling"
                   " netcam_setup_file()");

        retval = netcam_setup_file(netcam, &url);
    } else if ((url.service) && (!strcmp(url.service, "mjpg"))) {
        MOTION_LOG(INF, TYPE_NETCAM, NO_ERRNO, "%s: now calling"
                   " netcam_setup_mjpg()");

        strcpy(url.service, "http"); /* Put back a real URL service. */
        retval = netcam_setup_mjpg(netcam, &url);
    } else if ((url.service) && (!strcmp(url.service, "rtsp"))) {
        MOTION_LOG(INF, TYPE_NETCAM, NO_ERRNO, "%s: now calling"
                    " netcam_setup_rtsp()");

        retval = netcam_setup_rtsp(netcam, &url);
    } else {
        MOTION_LOG(CRT, TYPE_NETCAM, NO_ERRNO, "%s: Invalid netcam service '%s' - "
                   "must be http, ftp, mjpg or file.", url.service);
        netcam_url_free(&url);
        return -1;
    }

    if (retval < 0)
        return -1;

    /*
     * We expect that, at this point, we should be positioned to read
     * the first image available from the camera (directly after the
     * applicable header).  We want to decode the image in order to get
     * the dimensions (width and height).  If successful, we will use
     * these to set the required image buffer(s) in our netcam_struct.
     */
    if ((retval = netcam->get_image(netcam)) != 0) {
        MOTION_LOG(CRT, TYPE_NETCAM, NO_ERRNO, "%s: Failed trying to "
                   "read first image - retval:%d", retval);
        return -1;
    }


    if (netcam->caps.streaming != NCS_RTSP) {

        /*
        * If an error occurs in the JPEG decompression which follows this,
        * jpeglib will return to the code within this 'if'.  If such an error
        * occurs during startup, we will just abandon this attempt.
        */
        if (setjmp(netcam->setjmp_buffer)) {
            MOTION_LOG(CRT, TYPE_NETCAM, NO_ERRNO, "%s: libjpeg decompression failure "
                       "on first frame - giving up!");
            return -1;
        }

        netcam->netcam_tolerant_check = cnt->conf.netcam_tolerant_check;
        netcam->JFIF_marker = 0;
        netcam_get_dimensions(netcam);

        /*
        * Motion currently requires that image height and width is a
        * multiple of 16. So we check for this.
        */
        if (netcam->width % 8) {
            MOTION_LOG(CRT, TYPE_NETCAM, NO_ERRNO, "%s: netcam image width (%d)"
                       " is not modulo 8", netcam->width);
            return -3;
        }

        if (netcam->height % 8) {
            MOTION_LOG(CRT, TYPE_NETCAM, NO_ERRNO, "%s: netcam image height (%d)"
                       " is not modulo 8", netcam->height);
            return -3;
        }
    } 

    /* Fill in camera details into context structure. */
    cnt->imgs.width = netcam->width;
    cnt->imgs.height = netcam->height;
    cnt->imgs.size = (netcam->width * netcam->height * 3) / 2;
    cnt->imgs.motionsize = netcam->width * netcam->height;
    cnt->imgs.type = VIDEO_PALETTE_YUV420P;

    /*
     * Everything is now ready - start up the
     * "handler thread".
     */
    pthread_attr_init(&handler_attribute);
    pthread_attr_setdetachstate(&handler_attribute, PTHREAD_CREATE_DETACHED);
    pthread_mutex_lock(&global_lock);
    netcam->threadnr = ++threads_running;
    pthread_mutex_unlock(&global_lock);

    if ((retval = pthread_create(&netcam->thread_id, &handler_attribute,
                                 &netcam_handler_loop, netcam)) < 0) {
        MOTION_LOG(ALR, TYPE_NETCAM, SHOW_ERRNO, "%s: Starting camera"
                   " handler thread [%d]", netcam->threadnr);
        return -1;
    }

    return 0;
}<|MERGE_RESOLUTION|>--- conflicted
+++ resolved
@@ -2011,17 +2011,11 @@
         }
         
         if (netcam->caps.streaming == NCS_RTSP) {
-<<<<<<< HEAD
-            if (netcam->rtsp->connected == 0) {      // We must have disconnected.  Try to reconnect
-                MOTION_LOG(ERR, TYPE_NETCAM, NO_ERRNO, "%s: Attempting to reconnect");
-                netcam_connect_rtsp(netcam);
-=======
             if (netcam->rtsp->format_context == NULL) {      // We must have disconnected.  Try to reconnect
                 if (netcam->rtsp->connected == 1){                      
                     MOTION_LOG(ERR, TYPE_NETCAM, NO_ERRNO, "%s: Reconnecting with camera....");
                 }
-                rtsp_connect(netcam);
->>>>>>> cdfcdc2a
+                netcam_connect_rtsp(netcam);
                 continue;
             } else {
                 // We think we are connected...
